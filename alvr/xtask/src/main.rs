--- conflicted
+++ resolved
@@ -329,13 +329,8 @@
         };
         if args.finish().is_ok() {
             match subcommand.as_str() {
-<<<<<<< HEAD
-                "build-server" => ok_or_exit(build_server(is_release, true)),
-                "build-client" => ok_or_exit(build_client(is_release)),
-=======
                 "build-server" => ok_or_exit(build_server(args_values.is_release, true)),
                 "build-client" => ok_or_exit(build_client(args_values.is_release)),
->>>>>>> fd1808cb
                 "publish" => ok_or_exit(build_publish()),
                 "clean" => remove_build_dir(),
                 "kill-oculus" => kill_oculus_processes(),
