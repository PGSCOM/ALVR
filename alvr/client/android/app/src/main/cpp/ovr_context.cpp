--- conflicted
+++ resolved
@@ -527,11 +527,7 @@
     frame->frameIndex = g_ctx.FrameIndex;
     frame->fetchTime = getTimestampUs();
 
-<<<<<<< HEAD
     frame->displayTime = vrapi_GetTimeInSeconds() + LatencyCollector::Instance().getTrackingPredictionLatency() * 1e-6;
-=======
-    frame->displayTime = vrapi_GetTimeInSeconds() + LatencyCollector::Instance().getLatencyTotal() * 1e-6;
->>>>>>> 8b919d41
     frame->tracking = vrapi_GetPredictedTracking2(g_ctx.Ovr, frame->displayTime);
 
     {
