--- conflicted
+++ resolved
@@ -423,10 +423,6 @@
         )?))
     }
 
-<<<<<<< HEAD
-pub fn decode_real_time_config(buffer: &[u8]) -> Result<RealTimeConfig> {
-    Ok(bincode::deserialize(buffer)?)
-=======
     pub fn decode(buffer: &[u8]) -> Result<Self> {
         Ok(bincode::deserialize(buffer)?)
     }
@@ -441,13 +437,4 @@
                 .into_option(),
         }
     }
-}
-
-// Per eye view parameters
-// todo: send together with video frame
-#[derive(Serialize, Deserialize, Clone, Copy, Default)]
-pub struct ViewParams {
-    pub pose: Pose,
-    pub fov: Fov,
->>>>>>> dc79dce4
 }