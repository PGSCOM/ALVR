--- conflicted
+++ resolved
@@ -2,20 +2,12 @@
 
 ## v20.3.0
 
-<<<<<<< HEAD
-* Add Lynx R1 headset support (by zarik5 #1823)
-=======
 * Add Lynx R1 headset support (by @zarik5 #1823)
->>>>>>> a417a841
   * Currently there is an issue with hand tracking which is being investigated
 * Make settings sections collapsible (by @zarik5)
 * Other UI tweaks (by @zarik5)
 * *Actually* fix controller freeze (by @zarik5)
-<<<<<<< HEAD
-* Fix Pico controller buttons (by @zarik5 @galister @maister1593 #1820)
-=======
 * Fix Pico controller buttons (by @zarik5 @galister @Meister1593 #1820)
->>>>>>> a417a841
 * Fix bitrate hikes when "Adapt to framerate" is enabled (by @zarik5)
 * Fix Nvenc encoder on Linux (by @Killrmemz #1824)
 * Timeout connection if lingering (by @zarik5)
